--- conflicted
+++ resolved
@@ -1,37 +1,6 @@
 /**
  * GenerateMigrationContextAction.kt
  * ---------------------------------
-<<<<<<< HEAD
- * Defines the context (right-click) action that allows developers to generate
- * a new Sequelize migration directly from the `/migrations` directory.
- *
- * When a user right-clicks within the `migrations` folder and triggers this action:
- *  1. They are prompted for a migration name via an input dialog.
- *  2. The plugin detects the project's package manager (npm, yarn, or pnpm).
- *  3. The current environment is fetched from [EnvManager].
- *  4. The appropriate `sequelize-cli migration:generate` command is executed
- *     inside the shared terminal tab managed by [TerminalRunner].
- *  5. A localized success notification is shown through [Notif].
- *
- * This action improves developer workflow by allowing Sequelize migrations
- * to be scaffolded contextually from the project tree, without switching to the terminal.
- *
- * Example workflow:
- * ```
- * Right-click → New Migration
- * → Prompt: "Enter migration name"
- * → Executes: npx sequelize-cli migration:generate --name <name> --env development
- * → Shows: "Migration '<name>' created successfully"
- * ```
- *
- * Dependencies:
- *  - [EnvManager]: Provides the active environment (e.g., "development").
- *  - [PackageManagerDetector]: Determines which package manager to use.
- *  - [TerminalRunner]: Runs Sequelize commands in the IDE terminal.
- *  - [Notif]: Displays success/failure notifications.
- *  - [Labels]: Supplies localized strings for UI text.
- *
-=======
  * Defines the context-menu action that allows developers to generate
  * a new Sequelize migration directly from the `/migrations` directory.
  *
@@ -67,24 +36,15 @@
  * → Notification: "Migration '20251020154532-create-users.mjs' created successfully"
  * ```
  *
->>>>>>> 083d43a0
  * @author
  *   Raphaël Sfeir (github.com/raphaelsfeir)
  *
  * @since
-<<<<<<< HEAD
- *   1.0.0 — Initial implementation of context-aware migration generation.
-=======
  *   1.1.0 — Introduced template-based generation and automatic ESM/CJS detection.
->>>>>>> 083d43a0
  *
  * @license
  *   MIT License
  */
-<<<<<<< HEAD
-
-=======
->>>>>>> 083d43a0
 package actions
 
 import com.intellij.openapi.actionSystem.*
@@ -99,25 +59,6 @@
 import java.nio.file.Path
 
 /**
-<<<<<<< HEAD
- * Context-menu action that allows the user to create a new Sequelize migration
- * when right-clicking inside a `/migrations` directory.
- *
- * Implements [DumbAware] so it remains available during IDE indexing.
- */
-class GenerateMigrationContextAction : AnAction(), DumbAware {
-
-    /**
-     * Specifies that this action runs safely on a background thread.
-     */
-    override fun getActionUpdateThread(): ActionUpdateThread = ActionUpdateThread.BGT
-
-    /**
-     * Determines whether the action should appear in the context menu.
-     * It is only shown when the user right-clicks a file or folder inside `/migrations`.
-     *
-     * @param e The current action event containing the selected file reference.
-=======
  * Context action available when right-clicking inside `/migrations`.
  * Uses native Kotlin-based migration scaffolding (no sequelize-cli).
  */
@@ -130,7 +71,6 @@
 
     /**
      * Display this action only when the user right-clicks within a `/migrations` directory.
->>>>>>> 083d43a0
      */
     override fun update(e: AnActionEvent) {
         val vf = e.getData(CommonDataKeys.VIRTUAL_FILE)
@@ -138,20 +78,6 @@
     }
 
     /**
-<<<<<<< HEAD
-     * Handles the main logic of the action:
-     *  - Prompts the user for a migration name.
-     *  - Detects the project's package manager and environment.
-     *  - Executes the Sequelize CLI command inside the IDE terminal.
-     *  - Displays a success notification.
-     *
-     * @param e The action event triggered from the IDE context menu.
-     */
-    override fun actionPerformed(e: AnActionEvent) {
-        val project = e.project ?: return
-
-        // Prompt for migration name
-=======
      * Main execution:
      *  1. Prompt for a migration name.
      *  2. Detect project module kind (ESM or CommonJS).
@@ -167,7 +93,6 @@
         log.info("[GenerateMigrationContextAction] Starting migration generation for project: $basePath")
 
         // Step 1 — Ask user for migration name
->>>>>>> 083d43a0
         val name = Messages.showInputDialog(
             project,
             Labels.t("askMigrationName"),
@@ -206,23 +131,6 @@
             Notif.success(project, Labels.t("notifMigrationCreated", "name" to path.fileName.toString()))
             log.info("[GenerateMigrationContextAction] Migration created successfully at $path")
 
-<<<<<<< HEAD
-        // Construct and execute the Sequelize CLI command
-        val cmd = PackageManagerDetector.command(
-            pm, listOf("sequelize-cli", "migration:generate", "--name", name, "--env", env)
-        )
-        TerminalRunner.runInTerminal(project, cmd)
-
-        // Show success notification
-        Notif.success(project, Labels.t("notifMigrationCreated", "name" to name))
-    }
-
-    /**
-     * Checks whether the selected file resides within a `/migrations` directory.
-     *
-     * @receiver The [VirtualFile] to check.
-     * @return `true` if the file path includes "/migrations", otherwise `false`.
-=======
         } catch (ex: Throwable) {
             log.warn("[GenerateMigrationContextAction] Failed to write migration file: ${ex.message}", ex)
             Notif.warning(project, "Failed to create migration: ${ex.message ?: "Unknown error"}")
@@ -232,7 +140,6 @@
     /**
      * Helper to determine if a file or directory is inside `/migrations`.
      * Works even on Windows by normalizing backslashes.
->>>>>>> 083d43a0
      */
     private fun VirtualFile?.isInMigrationsDir(): Boolean {
         if (this == null) return false
